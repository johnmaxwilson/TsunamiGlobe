--- conflicted
+++ resolved
@@ -608,12 +608,7 @@
             region_info = json.load(open_info_file)        
         
         # ====== PARSE ETOPO1 FILE, SAVE SUBSET =====
-<<<<<<< HEAD
-        ETOPO1_FILE = args.etopo1_file        
-=======
-        ETOPO1_FILE = "../../ETOPO1/ETOPO1_Ice_g_gmt4.grd"
-        
->>>>>>> a5d99ac4
+        ETOPO1_FILE = args.etopo1_file
         FACTOR  = args.resolution
         SAVE_NAME = os.path.join(os.path.split(args.info_file)[0], 'bathymetry', region_info['name']+'_x'+str(FACTOR)+'_lld.txt')
         
